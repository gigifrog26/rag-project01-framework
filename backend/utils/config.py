--- conflicted
+++ resolved
@@ -26,7 +26,7 @@
     }
 }
 
-<<<<<<< HEAD
+# 添加 Chroma 配置
 CHROMA_CONFIG = {
     "uri": "03-vector-store/chroma_db",  #  持久化数据库的路径， 对应 MILVUS_CONFIG 的 uri
     "collection_metadata": { 
@@ -41,10 +41,4 @@
     "index_params": {  # 对应 MILVUS_CONFIG 的 index_params， 这里是 embedding function 的参数
         "default": {}  #  自定义 embedding function  通常无需配置参数，  保留空字典
     }
-} 
-=======
-# 添加 Chroma 配置
-CHROMA_CONFIG = {
-    "persist_directory": "chroma_db"
-} 
->>>>>>> 786c5c5c
+} 